module InventoryRoutingLNS

using Combinatorics
using Clp
using CSV
using DataDeps
using DataFrames
using Distributed
using Gurobi
using GZip
using HiGHS
using IterTools
using JSON
using JuMP
using Graphs
using LinearAlgebra
using Plots
using ProgressMeter
using Random
using SparseArrays
using Tar
using ZipFile

using DataStructures: OrderedDict

include("IRP/commodity.jl")
include("IRP/site.jl")
include("IRP/depot.jl")
include("IRP/customer.jl")
include("IRP/route.jl")
include("IRP/solution.jl")
include("IRP/solution_simple.jl")
include("IRP/solution_structured.jl")
include("IRP/instance.jl")
include("IRP/analysis.jl")
include("input_output/import.jl")
include("input_output/export.jl")
include("evaluation/inventory.jl")
include("evaluation/feasibility.jl")
include("evaluation/cost.jl")
include("flows/graph_format.jl")
include("flows/truck_graph.jl")
include("flows/truck_graph_single_customer.jl")
include("flows/commodity_graph.jl")
include("flows/commodity_graph_single_customer.jl")
include("local_search/route_single_optim.jl")
include("local_search/TSP_neighborhoods.jl")
include("local_search/route_merge.jl")
include("local_search/route_merge_multiday.jl")
include("local_search/route_exchange.jl")
include("local_search/route_delete.jl")
include("local_search/neighborhood_pruning.jl")
include("local_search/IRP_neighborhoods.jl")
include("local_search/IRP_multiday_neighborhoods.jl")
include("local_search/ruin_recreate_customer.jl")
include("local_search/ruin_recreate_commodity.jl")
include("local_search/local_search.jl")
include("heuristics/delays_from_instance.jl")
include("heuristics/relaxation.jl")
include("heuristics/bin_packing.jl")
include("heuristics/greedy_heuristic.jl")
include("heuristics/matheuristic.jl")
include("heuristics/fill_fixed_routes.jl")
include("heuristics/benchmark_heuristic.jl")
include("utils/combinatorics.jl")
include("utils/manage_time.jl")
include("analysis/analyze_solutions.jl")
include("analysis/analyze_instances.jl")

## Matheuristic
export decompress_dataset
export read_instance_CSV, read_instance_ZIP, read_solution
export paper_matheuristic!, route_based_matheuristic!
export modified_capa_initialization_plus_ls!, multi_depot_local_search!
export analyze_solution, analyze_instance

<<<<<<< HEAD
# Data dependencies
function __init__()
    DataDeps.register(
        DataDep(
            "IRP-instances",
            """
            TODO: description, authors, citation, copyright, etc.
            """,
            "http://cermics.enpc.fr/~bouvierl/IRP/data/instances.tar.gz";
            post_fetch_method=((file) -> decompress_dataset(file, "data/")),
        ),
    )
    DataDeps.register(
        DataDep(
            "IRP-solutions",
            """
            TODO: description, authors, citation, copyright, etc.
            """,
            "http://cermics.enpc.fr/~bouvierl/IRP/data/solutions.tar.gz";
            post_fetch_method=((file) -> decompress_dataset(file, "data/")),
        ),
    )
    return nothing
end

=======
>>>>>>> 797cbe5b
end<|MERGE_RESOLUTION|>--- conflicted
+++ resolved
@@ -7,19 +7,19 @@
 using DataFrames
 using Distributed
 using Gurobi
+using Graphs
 using GZip
 using HiGHS
 using IterTools
 using JSON
 using JuMP
-using Graphs
 using LinearAlgebra
 using Plots
+using Preferences
 using ProgressMeter
 using Random
 using SparseArrays
 using Tar
-using ZipFile
 
 using DataStructures: OrderedDict
 
@@ -69,12 +69,11 @@
 
 ## Matheuristic
 export decompress_dataset
-export read_instance_CSV, read_instance_ZIP, read_solution
+export read_instance_CSV, read_solution
 export paper_matheuristic!, route_based_matheuristic!
 export modified_capa_initialization_plus_ls!, multi_depot_local_search!
 export analyze_solution, analyze_instance
 
-<<<<<<< HEAD
 # Data dependencies
 function __init__()
     DataDeps.register(
@@ -84,7 +83,9 @@
             TODO: description, authors, citation, copyright, etc.
             """,
             "http://cermics.enpc.fr/~bouvierl/IRP/data/instances.tar.gz";
-            post_fetch_method=((file) -> decompress_dataset(file, "data/")),
+            post_fetch_method=(
+                (file) -> decompress_dataset(file, joinpath(dirname(@__DIR__), "data"))
+            ),
         ),
     )
     DataDeps.register(
@@ -94,12 +95,12 @@
             TODO: description, authors, citation, copyright, etc.
             """,
             "http://cermics.enpc.fr/~bouvierl/IRP/data/solutions.tar.gz";
-            post_fetch_method=((file) -> decompress_dataset(file, "data/")),
+            post_fetch_method=(
+                (file) -> decompress_dataset(file, joinpath(dirname(@__DIR__), "data"))
+            ),
         ),
     )
     return nothing
 end
 
-=======
->>>>>>> 797cbe5b
 end