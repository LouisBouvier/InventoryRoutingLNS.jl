--- conflicted
+++ resolved
@@ -522,18 +522,4 @@
         transport_durations=transp_durations,
         solution=StructuredSolution(dims.T, dims.D),
     )
-<<<<<<< HEAD
-end
-
-function read_instance_ZIP()
-    instances_path = joinpath(datadep"IRP-instances", "instances.zip")
-    instances_zip = ZipFile.Reader(instances_path)
-    try
-        filenames = [f.name for f in instances_zip.files]
-        return filenames
-    finally
-        close(instances_zip)
-    end
-=======
->>>>>>> 797cbe5b
 end